package v0

import (
	"os"
	"testing"
	"time"

	"github.com/stretchr/testify/require"

	cfg "github.com/tendermint/tendermint/config"
	cons "github.com/tendermint/tendermint/internal/consensus"
	"github.com/tendermint/tendermint/internal/mempool/mock"
	"github.com/tendermint/tendermint/internal/p2p"
	"github.com/tendermint/tendermint/internal/p2p/p2ptest"
	"github.com/tendermint/tendermint/internal/test/factory"
	"github.com/tendermint/tendermint/libs/log"
	"github.com/tendermint/tendermint/pkg/abci"
	"github.com/tendermint/tendermint/pkg/consensus"
	"github.com/tendermint/tendermint/pkg/metadata"
	p2ptypes "github.com/tendermint/tendermint/pkg/p2p"
	bcproto "github.com/tendermint/tendermint/proto/tendermint/blocksync"
	"github.com/tendermint/tendermint/proxy"
	sm "github.com/tendermint/tendermint/state"
	sf "github.com/tendermint/tendermint/state/test/factory"
	"github.com/tendermint/tendermint/store"
	dbm "github.com/tendermint/tm-db"
)

type reactorTestSuite struct {
	network *p2ptest.Network
	logger  log.Logger
	nodes   []p2ptypes.NodeID

	reactors map[p2ptypes.NodeID]*Reactor
	app      map[p2ptypes.NodeID]proxy.AppConns

<<<<<<< HEAD
	blockchainChannels map[p2ptypes.NodeID]*p2p.Channel
	peerChans          map[p2ptypes.NodeID]chan p2p.PeerUpdate
	peerUpdates        map[p2ptypes.NodeID]*p2p.PeerUpdates
=======
	blockSyncChannels map[types.NodeID]*p2p.Channel
	peerChans         map[types.NodeID]chan p2p.PeerUpdate
	peerUpdates       map[types.NodeID]*p2p.PeerUpdates
>>>>>>> ce3c059a

	blockSync bool
}

func setup(
	t *testing.T,
	genDoc *consensus.GenesisDoc,
	privVal consensus.PrivValidator,
	maxBlockHeights []int64,
	chBuf uint,
) *reactorTestSuite {
	t.Helper()

	numNodes := len(maxBlockHeights)
	require.True(t, numNodes >= 1,
		"must specify at least one block height (nodes)")

	rts := &reactorTestSuite{
<<<<<<< HEAD
		logger:             log.TestingLogger().With("module", "blockchain", "testCase", t.Name()),
		network:            p2ptest.MakeNetwork(t, p2ptest.NetworkOptions{NumNodes: numNodes}),
		nodes:              make([]p2ptypes.NodeID, 0, numNodes),
		reactors:           make(map[p2ptypes.NodeID]*Reactor, numNodes),
		app:                make(map[p2ptypes.NodeID]proxy.AppConns, numNodes),
		blockchainChannels: make(map[p2ptypes.NodeID]*p2p.Channel, numNodes),
		peerChans:          make(map[p2ptypes.NodeID]chan p2p.PeerUpdate, numNodes),
		peerUpdates:        make(map[p2ptypes.NodeID]*p2p.PeerUpdates, numNodes),
		blockSync:          true,
=======
		logger:            log.TestingLogger().With("module", "block_sync", "testCase", t.Name()),
		network:           p2ptest.MakeNetwork(t, p2ptest.NetworkOptions{NumNodes: numNodes}),
		nodes:             make([]types.NodeID, 0, numNodes),
		reactors:          make(map[types.NodeID]*Reactor, numNodes),
		app:               make(map[types.NodeID]proxy.AppConns, numNodes),
		blockSyncChannels: make(map[types.NodeID]*p2p.Channel, numNodes),
		peerChans:         make(map[types.NodeID]chan p2p.PeerUpdate, numNodes),
		peerUpdates:       make(map[types.NodeID]*p2p.PeerUpdates, numNodes),
		blockSync:         true,
>>>>>>> ce3c059a
	}

	chDesc := p2p.ChannelDescriptor{ID: byte(BlockSyncChannel)}
	rts.blockSyncChannels = rts.network.MakeChannelsNoCleanup(t, chDesc, new(bcproto.Message), int(chBuf))

	i := 0
	for nodeID := range rts.network.Nodes {
		rts.addNode(t, nodeID, genDoc, privVal, maxBlockHeights[i])
		i++
	}

	t.Cleanup(func() {
		for _, nodeID := range rts.nodes {
			rts.peerUpdates[nodeID].Close()

			if rts.reactors[nodeID].IsRunning() {
				require.NoError(t, rts.reactors[nodeID].Stop())
				require.NoError(t, rts.app[nodeID].Stop())
				require.False(t, rts.reactors[nodeID].IsRunning())
			}
		}
	})

	return rts
}

func (rts *reactorTestSuite) addNode(t *testing.T,
	nodeID p2ptypes.NodeID,
	genDoc *consensus.GenesisDoc,
	privVal consensus.PrivValidator,
	maxBlockHeight int64,
) {
	t.Helper()

	rts.nodes = append(rts.nodes, nodeID)
	rts.app[nodeID] = proxy.NewAppConns(proxy.NewLocalClientCreator(&abci.BaseApplication{}))
	require.NoError(t, rts.app[nodeID].Start())

	blockDB := dbm.NewMemDB()
	stateDB := dbm.NewMemDB()
	stateStore := sm.NewStore(stateDB)
	blockStore := store.NewBlockStore(blockDB)

	state, err := sm.MakeGenesisState(genDoc)
	require.NoError(t, err)
	require.NoError(t, stateStore.Save(state))

	blockExec := sm.NewBlockExecutor(
		stateStore,
		log.TestingLogger(),
		rts.app[nodeID].Consensus(),
		mock.Mempool{},
		sm.EmptyEvidencePool{},
		blockStore,
	)

	for blockHeight := int64(1); blockHeight <= maxBlockHeight; blockHeight++ {
		lastCommit := metadata.NewCommit(blockHeight-1, 0, metadata.BlockID{}, nil)

		if blockHeight > 1 {
			lastBlockMeta := blockStore.LoadBlockMeta(blockHeight - 1)
			lastBlock := blockStore.LoadBlock(blockHeight - 1)

			vote, err := factory.MakeVote(
				privVal,
				lastBlock.Header.ChainID, 0,
				lastBlock.Header.Height, 0, 2,
				lastBlockMeta.BlockID,
				time.Now(),
			)
			require.NoError(t, err)

			lastCommit = metadata.NewCommit(
				vote.Height,
				vote.Round,
				lastBlockMeta.BlockID,
				[]metadata.CommitSig{vote.CommitSig()},
			)
		}

		thisBlock := sf.MakeBlock(state, blockHeight, lastCommit)
		thisParts := thisBlock.MakePartSet(metadata.BlockPartSizeBytes)
		blockID := metadata.BlockID{Hash: thisBlock.Hash(), PartSetHeader: thisParts.Header()}

		state, err = blockExec.ApplyBlock(state, blockID, thisBlock)
		require.NoError(t, err)

		blockStore.SaveBlock(thisBlock, thisParts, lastCommit)
	}

	rts.peerChans[nodeID] = make(chan p2p.PeerUpdate)
	rts.peerUpdates[nodeID] = p2p.NewPeerUpdates(rts.peerChans[nodeID], 1)
	rts.network.Nodes[nodeID].PeerManager.Register(rts.peerUpdates[nodeID])
	rts.reactors[nodeID], err = NewReactor(
		rts.logger.With("nodeID", nodeID),
		state.Copy(),
		blockExec,
		blockStore,
		nil,
		rts.blockSyncChannels[nodeID],
		rts.peerUpdates[nodeID],
		rts.blockSync,
		cons.NopMetrics())
	require.NoError(t, err)

	require.NoError(t, rts.reactors[nodeID].Start())
	require.True(t, rts.reactors[nodeID].IsRunning())
}

func (rts *reactorTestSuite) start(t *testing.T) {
	t.Helper()
	rts.network.Start(t)
	require.Len(t,
		rts.network.RandomNode().PeerManager.Peers(),
		len(rts.nodes)-1,
		"network does not have expected number of nodes")
}

func TestReactor_AbruptDisconnect(t *testing.T) {
	config := cfg.ResetTestRoot("block_sync_reactor_test")
	defer os.RemoveAll(config.RootDir)

	genDoc, privVals := factory.RandGenesisDoc(config, 1, false, 30)
	maxBlockHeight := int64(64)

	rts := setup(t, genDoc, privVals[0], []int64{maxBlockHeight, 0}, 0)

	require.Equal(t, maxBlockHeight, rts.reactors[rts.nodes[0]].store.Height())

	rts.start(t)

	secondaryPool := rts.reactors[rts.nodes[1]].pool

	require.Eventually(
		t,
		func() bool {
			height, _, _ := secondaryPool.GetStatus()
			return secondaryPool.MaxPeerHeight() > 0 && height > 0 && height < 10
		},
		10*time.Second,
		10*time.Millisecond,
		"expected node to be partially synced",
	)

	// Remove synced node from the syncing node which should not result in any
	// deadlocks or race conditions within the context of poolRoutine.
	rts.peerChans[rts.nodes[1]] <- p2p.PeerUpdate{
		Status: p2p.PeerStatusDown,
		NodeID: rts.nodes[0],
	}
	rts.network.Nodes[rts.nodes[1]].PeerManager.Disconnected(rts.nodes[0])
}

func TestReactor_SyncTime(t *testing.T) {
	config := cfg.ResetTestRoot("block_sync_reactor_test")
	defer os.RemoveAll(config.RootDir)

	genDoc, privVals := factory.RandGenesisDoc(config, 1, false, 30)
	maxBlockHeight := int64(101)

	rts := setup(t, genDoc, privVals[0], []int64{maxBlockHeight, 0}, 0)
	require.Equal(t, maxBlockHeight, rts.reactors[rts.nodes[0]].store.Height())
	rts.start(t)

	require.Eventually(
		t,
		func() bool {
			return rts.reactors[rts.nodes[1]].GetRemainingSyncTime() > time.Nanosecond &&
				rts.reactors[rts.nodes[1]].pool.getLastSyncRate() > 0.001
		},
		10*time.Second,
		10*time.Millisecond,
		"expected node to be partially synced",
	)
}

func TestReactor_NoBlockResponse(t *testing.T) {
	config := cfg.ResetTestRoot("block_sync_reactor_test")
	defer os.RemoveAll(config.RootDir)

	genDoc, privVals := factory.RandGenesisDoc(config, 1, false, 30)
	maxBlockHeight := int64(65)

	rts := setup(t, genDoc, privVals[0], []int64{maxBlockHeight, 0}, 0)

	require.Equal(t, maxBlockHeight, rts.reactors[rts.nodes[0]].store.Height())

	rts.start(t)

	testCases := []struct {
		height   int64
		existent bool
	}{
		{maxBlockHeight + 2, false},
		{10, true},
		{1, true},
		{100, false},
	}

	secondaryPool := rts.reactors[rts.nodes[1]].pool
	require.Eventually(
		t,
		func() bool { return secondaryPool.MaxPeerHeight() > 0 && secondaryPool.IsCaughtUp() },
		10*time.Second,
		10*time.Millisecond,
		"expected node to be fully synced",
	)

	for _, tc := range testCases {
		block := rts.reactors[rts.nodes[1]].store.LoadBlock(tc.height)
		if tc.existent {
			require.True(t, block != nil)
		} else {
			require.Nil(t, block)
		}
	}
}

func TestReactor_BadBlockStopsPeer(t *testing.T) {
	// Ultimately, this should be refactored to be less integration test oriented
	// and more unit test oriented by simply testing channel sends and receives.
	// See: https://github.com/tendermint/tendermint/issues/6005
	t.SkipNow()

	config := cfg.ResetTestRoot("block_sync_reactor_test")
	defer os.RemoveAll(config.RootDir)

	maxBlockHeight := int64(48)
	genDoc, privVals := factory.RandGenesisDoc(config, 1, false, 30)

	rts := setup(t, genDoc, privVals[0], []int64{maxBlockHeight, 0, 0, 0, 0}, 1000)

	require.Equal(t, maxBlockHeight, rts.reactors[rts.nodes[0]].store.Height())

	rts.start(t)

	require.Eventually(
		t,
		func() bool {
			caughtUp := true
			for _, id := range rts.nodes[1 : len(rts.nodes)-1] {
				if rts.reactors[id].pool.MaxPeerHeight() == 0 || !rts.reactors[id].pool.IsCaughtUp() {
					caughtUp = false
				}
			}

			return caughtUp
		},
		10*time.Minute,
		10*time.Millisecond,
		"expected all nodes to be fully synced",
	)

	for _, id := range rts.nodes[:len(rts.nodes)-1] {
		require.Len(t, rts.reactors[id].pool.peers, 3)
	}

	// Mark testSuites[3] as an invalid peer which will cause newSuite to disconnect
	// from this peer.
	//
	// XXX: This causes a potential race condition.
	// See: https://github.com/tendermint/tendermint/issues/6005
	otherGenDoc, otherPrivVals := factory.RandGenesisDoc(config, 1, false, 30)
	newNode := rts.network.MakeNode(t, p2ptest.NodeOptions{
		MaxPeers:     uint16(len(rts.nodes) + 1),
		MaxConnected: uint16(len(rts.nodes) + 1),
	})
	rts.addNode(t, newNode.NodeID, otherGenDoc, otherPrivVals[0], maxBlockHeight)

	// add a fake peer just so we do not wait for the consensus ticker to timeout
	rts.reactors[newNode.NodeID].pool.SetPeerRange("00ff", 10, 10)

	// wait for the new peer to catch up and become fully synced
	require.Eventually(
		t,
		func() bool {
			return rts.reactors[newNode.NodeID].pool.MaxPeerHeight() > 0 && rts.reactors[newNode.NodeID].pool.IsCaughtUp()
		},
		10*time.Minute,
		10*time.Millisecond,
		"expected new node to be fully synced",
	)

	require.Eventuallyf(
		t,
		func() bool { return len(rts.reactors[newNode.NodeID].pool.peers) < len(rts.nodes)-1 },
		10*time.Minute,
		10*time.Millisecond,
		"invalid number of peers; expected < %d, got: %d",
		len(rts.nodes)-1,
		len(rts.reactors[newNode.NodeID].pool.peers),
	)
}<|MERGE_RESOLUTION|>--- conflicted
+++ resolved
@@ -34,15 +34,9 @@
 	reactors map[p2ptypes.NodeID]*Reactor
 	app      map[p2ptypes.NodeID]proxy.AppConns
 
-<<<<<<< HEAD
-	blockchainChannels map[p2ptypes.NodeID]*p2p.Channel
+	blockSyncChannels map[p2ptypes.NodeID]*p2p.Channel
 	peerChans          map[p2ptypes.NodeID]chan p2p.PeerUpdate
 	peerUpdates        map[p2ptypes.NodeID]*p2p.PeerUpdates
-=======
-	blockSyncChannels map[types.NodeID]*p2p.Channel
-	peerChans         map[types.NodeID]chan p2p.PeerUpdate
-	peerUpdates       map[types.NodeID]*p2p.PeerUpdates
->>>>>>> ce3c059a
 
 	blockSync bool
 }
@@ -61,27 +55,15 @@
 		"must specify at least one block height (nodes)")
 
 	rts := &reactorTestSuite{
-<<<<<<< HEAD
 		logger:             log.TestingLogger().With("module", "blockchain", "testCase", t.Name()),
 		network:            p2ptest.MakeNetwork(t, p2ptest.NetworkOptions{NumNodes: numNodes}),
 		nodes:              make([]p2ptypes.NodeID, 0, numNodes),
 		reactors:           make(map[p2ptypes.NodeID]*Reactor, numNodes),
 		app:                make(map[p2ptypes.NodeID]proxy.AppConns, numNodes),
-		blockchainChannels: make(map[p2ptypes.NodeID]*p2p.Channel, numNodes),
+		blockSyncChannels: make(map[p2ptypes.NodeID]*p2p.Channel, numNodes),
 		peerChans:          make(map[p2ptypes.NodeID]chan p2p.PeerUpdate, numNodes),
 		peerUpdates:        make(map[p2ptypes.NodeID]*p2p.PeerUpdates, numNodes),
 		blockSync:          true,
-=======
-		logger:            log.TestingLogger().With("module", "block_sync", "testCase", t.Name()),
-		network:           p2ptest.MakeNetwork(t, p2ptest.NetworkOptions{NumNodes: numNodes}),
-		nodes:             make([]types.NodeID, 0, numNodes),
-		reactors:          make(map[types.NodeID]*Reactor, numNodes),
-		app:               make(map[types.NodeID]proxy.AppConns, numNodes),
-		blockSyncChannels: make(map[types.NodeID]*p2p.Channel, numNodes),
-		peerChans:         make(map[types.NodeID]chan p2p.PeerUpdate, numNodes),
-		peerUpdates:       make(map[types.NodeID]*p2p.PeerUpdates, numNodes),
-		blockSync:         true,
->>>>>>> ce3c059a
 	}
 
 	chDesc := p2p.ChannelDescriptor{ID: byte(BlockSyncChannel)}
