--- conflicted
+++ resolved
@@ -28,10 +28,4 @@
 ### IMPROVEMENTS:
 
 ### BUG FIXES:
-<<<<<<< HEAD
-- [kv indexer] \#2912 don't ignore key when executing CONTAINS
-- [types] \#2926 do not panic if retrieving the private validator's public key fails
-- [mempool] \#2994 Don't allow txs with negative gas wanted
-- [p2p] \#2715 fix a bug where seeds don't disconnect from a peer after 3h
-=======
->>>>>>> 0ff71512
+- [types] \#2926 do not panic if retrieving the private validator's public key fails